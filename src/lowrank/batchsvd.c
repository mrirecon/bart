--- conflicted
+++ resolved
@@ -24,64 +24,6 @@
 {
 #pragma omp parallel
     {
-<<<<<<< HEAD
-		long minMN = MIN(M, N);
-	
-		PTR_ALLOC(complex float[minMN][M], U);
-		PTR_ALLOC(complex float[N][minMN], VT);
-		PTR_ALLOC(float[minMN], S);
-		PTR_ALLOC(complex float[minMN][minMN], AA);
-
-#pragma omp for
-		for (int b = 0; b < num_blocks; b++) {
-	
-			// Compute upper bound | A^T A |_inf
-	
-			// FIXME: this is based on gratuitous guess-work about the obscure
-			// API of this FORTRAN from ancient times... Is it really worth it?
-	
-			blas_csyrk('U', (N <= M) ? 'T' : 'N', (N <= M) ? N : M, (N <= M) ? M : N, 1., M, dst[b], 0., minMN, *AA);
-	
-			// lambda_max( A ) <= max_i sum_j | a_i^T a_j |
-	
-			float s_upperbound = 0;
-	
-			for (int i = 0; i < minMN; i++) {
-	
-				float s = 0;
-	
-				for (int j = 0; j < minMN; j++)
-					s += cabsf((*AA)[MAX(i, j)][MIN(i, j)]);
-	
-				s_upperbound = MAX(s_upperbound, s);
-			}
-	
-			/* avoid doing SVD-based thresholding if we know from
-			 * the upper bound that lambda_max <= lambda and the
-			 * result must be zero */
-	
-			if (s_upperbound < lambda * lambda) {
-	
-				mat_zero(N, M, dst[b]);
-				continue;
-			}
-	
-			lapack_svd_econ(M, N, *U, *VT, *S, dst[b]);
-	
-			// soft threshold
-			for (int i = 0; i < minMN; i++)
-				for (int j = 0; j < N; j++)
-					(*VT)[j][i] *= ((*S)[i] < lambda) ? 0. : ((*S)[i] - lambda);
-	
-	
-			blas_matrix_multiply(M, N, minMN, dst[b], *U, *VT);
-		}
-	
-		PTR_FREE(U);
-		PTR_FREE(VT);
-		PTR_FREE(S);
-		PTR_FREE(AA);
-=======
 	long minMN = MIN(M, N);
 
 	PTR_ALLOC(complex float[minMN][M], U);
@@ -138,6 +80,5 @@
 	PTR_FREE(VT);
 	PTR_FREE(S);
 	PTR_FREE(AA);
->>>>>>> 33bec261
     } // #pragma omp parallel
 }
