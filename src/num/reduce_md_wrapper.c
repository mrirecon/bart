--- conflicted
+++ resolved
@@ -104,11 +104,6 @@
 	long size = 8;
 
 	assert(optr == iptr1);
-<<<<<<< HEAD
-
-	assert((2 == N) || (1 == N));
-=======
->>>>>>> a4df6b06
 	for (unsigned int i = 0; i < N; i++)
 		assert(ostr[i] == istr1[i]);
 
@@ -205,11 +200,6 @@
 	long size = 4;
 
 	assert(optr == iptr1);
-<<<<<<< HEAD
-
-	assert((2 == N) || (1 == N));
-=======
->>>>>>> a4df6b06
 	for (unsigned int i = 0; i < N; i++)
 		assert(ostr[i] == istr1[i]);
 
